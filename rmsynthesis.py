#!/usr/bin/env python

"""
rmsynthesis.py
Written by Michael Bell

RM Synthesis software for use with sets of FITS image files.  Written in Python
with some sub-functions re-written in Cython for speed.  Standard Fourier
inversion and Hogbom style CLEAN imaging are possible.

Copyright 2012 Michael Bell, Henrik Junklewitz

This file is part of the pyrmsynth package.

pyrmsynth is free software: you can redistribute it and/or modify
it under the terms of the GNU General Public License as published by
the Free Software Foundation, either version 3 of the License, or
(at your option) any later version.

pyrmsynth is distributed in the hope that it will be useful,
but WITHOUT ANY WARRANTY; without even the implied warranty of
MERCHANTABILITY or FITNESS FOR A PARTICULAR PURPOSE.  See the
GNU General Public License for more details.

You should have received a copy of the GNU General Public License
along with pyrmsynth.  If not, see <http://www.gnu.org/licenses/>.
"""

# TODO: Read in CASA images as well as FITS files using CASACORE.
#       See emails from GvD
# TODO: Read in spectral index info (from a parameter, or a FITS file)
# TODO: Optimize for speed

from optparse import OptionParser
import datetime
import csv
import math
import os
import sys

import numpy
import pyfits
import pylab

import rm_tools as R

VERSION = '1.2.1'


class Params:
    """

    """

    def __init__(self):
        """
        Params()

        Intitializes the parameter list with default values. Change parameters
        by directly accessing these class variables.
        """
        self.nphi = 200
        self.dphi = 1
        self.phi_min = -100
        temp = numpy.arange(self.nphi)
        self.phi = self.phi_min + temp * self.dphi
        self.niter = 500
        self.gain = 0.1
        self.cutoff = 0.
        self.do_clean = False
        self.isl2 = False
        self.weight = None
        self.outputfn = 'test_100A'
        self.input_dir = './'
        self.ra_lim = []
        self.dec_lim = []

    def __call__(self):
        """
        """
        print 'RM Synthesis parameters:'
        print '  Requested phi axis definition:'
        print '    phi_min:         ', self.phi_min
        print '    dphi:            ', self.dphi
        print '    nphi:            ', self.nphi
        if self.do_clean:
            print '  RM CLEAN enabled:'
            print '    niter:           ', self.niter
            print '    gain:            ', self.gain
            print '    cutoff:          ', self.cutoff
        else:
            print 'RM CLEAN not enabled'
        print '  Sky plane image limits:'
        print '    ra_lim:          ', self.ra_lim
        print '    dec_lim:         ', self.dec_lim
        print '  Reading from directory: ', self.input_dir
        print '  Writing to files starting with: ', self.outputfn

    def __disp_vect(self, vect):
        """
        """
        if vect is None:
            return None
        else:
            return len(vect)


def progress(width, percent):
    """
    """
    marks = math.floor(width * (percent / 100.0))
    spaces = math.floor(width - marks)
    loader = '[' + ('=' * int(marks)) + (' ' * int(spaces)) + ']'
    sys.stdout.write("%s %d%%\r" % (loader, percent))
    if percent >= 100:
        sys.stdout.write("\n")
    sys.stdout.flush()


def rmsynthesis(params, options, manual=False):
    """
    rmsynthesis(params, manual=False)

    Conducts RM synthesis based on the parameters provided in the params class
    for the data contained w/in the current directory.  This may be either a
    fits file containing a cube of data (indexed z,x,y when read in using
    pyfits) or a text file (freq, q,u)
    if manual=true returns the rmsynth cube class and the pol cube.
    """

    qsubdir = '/stokes_q/'
    usubdir = '/stokes_u/'

    vcube_mmfn = 'stokesv.dat'
    incube_mmfn = 'incube.dat'
    outcube_mmfn = 'outcube.dat'
    rescube_mmfn = 'outcube_res.dat'
    cleancube_mmfn = 'outcube_clean.dat'

    if options.freq_last:
        freq_axnum = '4'
        stokes_axnum = '3'
    else:
        freq_axnum = '3'
        stokes_axnum = '4'    # lint:ok

    if params.phi is None:
        msg = 'Parameters not specified correctly. No phi axis defined! ' + \
            'Please double check and try again.'
        raise ValueError(msg)

    if options.stokes_v and options.separate_stokes:
        print "Stokes V output is not available when the Stokes images are " +\
            "stored in separate files.  Turning Stokes V output off."
        options.stokes_v = False

    # Gather the input file names from the directory in the parset
    if not options.separate_stokes:
        # In this case, each file contains all Stokes parameters.
        fns = os.listdir(params.input_dir)
        if len(fns) == 0:
            raise IOError('No valid files found in this directory!')

        nfns = len(fns)
        fns_copy = list(fns)
        for indx in range(nfns):  # remove any non fits files
            fn = fns_copy[indx]
            if fn[len(fn) - 4:len(fn)].lower() != 'fits':
                fns.remove(fn)

        if len(fns) == 0:
            raise IOError('No valid files found in this directory!')

        fns.sort()

        tdata = pyfits.getdata(params.input_dir + fns[0])
        thead = pyfits.getheader(params.input_dir + fns[0])
    else:
        # In this case, each file contains only a single Stokes parameter.
        # This is mainly here for compatability with Michiel's code.
        try:
            fns_q = os.listdir(params.input_dir + qsubdir)
            fns_u = os.listdir(params.input_dir + usubdir)
        except OSError:
            print "No Stokes sub-directories found!  Please put the Stokes " +\
                "Q and Stokes U images into the stokes_q and stokes_u " + \
                "subfolders of the input directory listed in the parset file."
            raise

        if len(fns_q) == 0 or len(fns_u) == 0:
            raise IOError('No valid files found in this directory')

        nfnsq = len(fns_q)
        nfnsu = len(fns_u)
        fns_q_copy = list(fns_q)
        fns_u_copy = list(fns_u)
        for indx in range(nfnsq):  # remove any non fits files
            fn = fns_q_copy[indx]
            if fn[len(fn) - 4:len(fn)].lower() != 'fits':
                fns_q.remove(fn)

        for indx in range(nfnsu):  # remove any non fits files
            fn = fns_u_copy[indx]
            if fn[len(fn) - 4:len(fn)].lower() != 'fits':
                fns_u.remove(fn)

        if len(fns_q) == 0 or len(fns_u) == 0:
            raise IOError('No valid files found in this directory.')

        if len(fns_q) != len(fns_u):
            raise IOError('The number of Stokes Q and U images are different.')

        fns_q.sort()
        fns_u.sort()

        tdata = pyfits.getdata(params.input_dir + qsubdir + fns_q[0])
        thead = pyfits.getheader(params.input_dir + qsubdir + fns_q[0])

    # indices 1=freq, 2=dec, 3=ra - stored values are complex

    # Validate the image bounds
    decsz = [0, len(tdata[0, 0])]
    if params.dec_lim[0] != -1:
        decsz[0] = params.dec_lim[0]
    else:
        params.dec_lim[0] = 0
    if params.dec_lim[1] != -1:
        decsz[1] = params.dec_lim[1]
    else:
        params.dec_lim[1] = len(tdata[0, 0])
    if decsz[0] >= decsz[1]:
        raise Exception('Invalid image bounds')

    rasz = [0, len(tdata[0, 0, 0])]
    if params.ra_lim[0] != -1:
        rasz[0] = params.ra_lim[0]
    else:
        params.ra_lim[0] = 0
    if params.ra_lim[1] != -1:
        rasz[1] = params.ra_lim[1]
    else:
        params.ra_lim[1] = len(tdata[0, 0, 0])
    if rasz[0] >= rasz[1]:
        raise Exception('Invalid image bounds')

    nchan = thead.get('NAXIS' + freq_axnum)
    if options.rest_freq and nchan != 1:
        raise Exception('rest_freq option is only valid for files with one \
            frequency.')

    if options.stokes_v:
        vcube = create_memmap_file_and_array(vcube_mmfn,
            (len(fns) * nchan, decsz[1] - decsz[0], rasz[1] - rasz[0]),
            numpy.dtype('float64'))

    if options.separate_stokes:
        nsb = len(fns_q)
    else:
        nsb = len(fns)

    cube = create_memmap_file_and_array(incube_mmfn,
       (nsb * nchan, decsz[1] - decsz[0], rasz[1] - rasz[0]),
       numpy.dtype('complex128'))

    params.nu = numpy.zeros(nsb * nchan)

    # This gets overwritten later for rest_freq mode!
    # store the channel width, in Hz
    params.dnu = thead.get('CDELT' + freq_axnum)

    if (params.weight is not None and len(params.weight) != len(params.nu)):
        raise Exception('number of frequency channels in weight list is not ' +
                        'compatible with input visibilities.')
    if params.weight is None:
        params.weight = numpy.ones(len(params.nu))

    params()
    print ' '
    print '-----------------------'
    print ' '
    print 'Reading fits files into one big cube, ' +\
        'converting Q & U to complex...'
    progress(20, 0)

    if not options.separate_stokes:

        for indx in range(len(fns)):
            fn = fns[indx]
            tdata = pyfits.getdata(params.input_dir + fn)
            thead = pyfits.getheader(params.input_dir + fn)
            base_indx = nchan * indx

            if not options.freq_last:
                if tdata.shape[0] == 4:
                    # Read Stokes Q and U into the complex cube
                    cube.real[base_indx:base_indx + nchan] = \
                        tdata[1, :, decsz[0]:decsz[1], rasz[0]:rasz[1]]

                    cube.imag[base_indx:base_indx + nchan] = \
                        tdata[2, :, decsz[0]:decsz[1], rasz[0]:rasz[1]]

                    # XXX: The commented code above isn't the appropriate way
                    #   to deal with weights. Hand params.weight to the
                    #   RMSynth class init instead. This has been fixed

                else:
                    # There are not 4 stokes parameters, and that is not OK
                    raise Exception('Invalid data shape!')
                if options.stokes_v:
                    vcube[base_indx:base_indx + nchan] = \
                        tdata[3, :, decsz[0]:decsz[1], rasz[0]:rasz[1]]
            else:
                if tdata.shape[1] == 4:
                    cube.real[base_indx:base_indx + nchan] = \
                        tdata[:, 1, decsz[0]:decsz[1], rasz[0]:rasz[1]]

                    cube.imag[base_indx:base_indx + nchan] = \
                        tdata[:, 2, decsz[0]:decsz[1], rasz[0]:rasz[1]]
                else:
                    raise Exception('Invalid data shape!')
                if options.stokes_v:
                    vcube[base_indx:base_indx + nchan] = \
                        tdata[:, 3, decsz[0]:decsz[1], rasz[0]:rasz[1]]

            if options.rest_freq:
                if nchan != 1:
                    msg = 'When the rest frequency option is selected, ' + \
                        'only one channel is allowed per file!'
                    raise Exception(msg)
                params.nu[base_indx] = thead.get('RESTFREQ')
            else:
                flist = numpy.arange(nchan) * thead.get('CDELT' + freq_axnum) \
                    + thead.get('CRVAL' + freq_axnum)
                params.nu[base_indx:base_indx + nchan] = flist

            pcent = 100. * (indx + 1.) / len(fns)
            progress(20, pcent)
            del tdata

    else:
        # Separate Stokes has been requested...
        for indx in range(len(fns_q)):
            fnq = fns_q[indx]
            fnu = fns_u[indx]
            tdata_q = pyfits.getdata(params.input_dir + qsubdir + fnq)
            thead_q = pyfits.getheader(params.input_dir + qsubdir + fnq)
            tdata_u = pyfits.getdata(params.input_dir + usubdir + fnu)
            thead_u = pyfits.getheader(params.input_dir + usubdir + fnu)
            if options.rest_freq:
                if thead_q['RESTFREQ'] != thead_u['RESTFREQ']:
                    raise Exception('Something went wrong!  I am trying ' +
                        'to combine Q & U images at different frequencies!')
            else:
                if options.freq_last:
                    if thead_q['CRVAL4'] != thead_u['CRVAL4']:
                        raise Exception('Something went wrong!  I am ' +
                            'trying to combine Q & U images at different ' +
                            'frequencies!')
                else:
                    if thead_q['CRVAL3'] != thead_u['CRVAL3']:
                        raise Exception('Something went wrong!  I am trying ' +
                            'to combine Q & U images at different ' +
                            'frequencies!')

            base_indx = nchan * indx

            if not options.freq_last:
                if tdata_q.shape[0] == 1:
                    cube.real[base_indx:base_indx + nchan] = \
                        tdata_q[0, :, decsz[0]:decsz[1], rasz[0]:rasz[1]]

                    cube.imag[base_indx:base_indx + nchan] = \
                        tdata_u[0, :, decsz[0]:decsz[1], rasz[0]:rasz[1]]
                else:
                    raise Exception('Invalid data shape!')
            else:
                if tdata_q.shape[1] == 1:
                    cube.real[base_indx:base_indx + nchan] = \
                        tdata_q[:, 0, decsz[0]:decsz[1], rasz[0]:rasz[1]]

                    cube.imag[base_indx:base_indx + nchan] = \
                        tdata_u[:, 0, decsz[0]:decsz[1], rasz[0]:rasz[1]]
                else:
                    raise Exception('Invalid data shape!')

            if options.rest_freq:
                if nchan != 1:
                    msg = 'When the rest frequency option is selected, ' + \
                        'only one channel is allowed per file!'
                    raise Exception(msg)
                params.nu[base_indx] = thead_q.get('RESTFREQ')
            else:
                flist = numpy.arange(nchan) *\
                    thead_q.get('CDELT' + freq_axnum) +\
                    thead_q.get('CRVAL' + freq_axnum)
                params.nu[base_indx:base_indx + nchan] = flist

            pcent = 100. * (indx + 1.) / len(fns_q)
            progress(20, pcent)
            del tdata_q
            del tdata_u

    if options.separate_stokes:
        thead = thead_q

    if options.rest_freq:
        # FIXME: This isn't very general and could lead to problems.
        params.dnu = params.nu[1] - params.nu[0]
        
    # Print out basic parameters    
    C2 = 8.98755179e16
    nus = numpy.sort(params.nu)
    dnu = params.dnu
    delta_l2 = C2 * (nus[0] ** (-2) - nus[len(nus) - 1] ** (-2))
    l2min = 0.5 * C2 * ((nus[len(nus) - 1] + dnu) ** (-2)
                        + (nus[len(nus) - 1] - dnu) ** (-2))

    res = 2. * math.sqrt(3) / delta_l2
    maxscale = numpy.pi / l2min
    
    print "\n"
    
    print "The maximum theroretical resolution for the given" +\
<<<<<<< HEAD
        " set of parameters is " +str(res) + " rad/m^2"
    
    print "The maximum observable scale for the given set of parameters" +\
        " is " +str(maxscale) + " rad/m^2" 
=======
        " set of parameters is " +str(round(res)) + " rad/m^2"
    
    print "The maximum observable scale for the given set of parameters" +\
        " is " +str(round(maxscale)) + " rad/m^2" 
>>>>>>> 2b220fef
    print "\n"

    # initialize the RMSynth class that does all the work
    rms = R.RMSynth(params.nu, params.dnu, params.phi, params.weight)
    print "Done!"

    # Write out the RMSF to a text file
    rmsfout = numpy.zeros((len(rms.rmsf), 3))
    rmsfout[:, 0] = rms.rmsf_phi
    rmsfout[:, 1] = rms.rmsf.real
    rmsfout[:, 2] = rms.rmsf.imag
    numpy.savetxt(params.outputfn + '_rmsf.txt', rmsfout)

    if options.stokes_v:
        print 'Writing Stokes V cube...'
        hdu_v = pyfits.PrimaryHDU(vcube)
        try:
            generate_v_header(hdu_v, thead, params)
        except:
            print "Warning: There was a problem generating the header, " + \
                "no header information stored!"
            print "Unexpected error:", sys.exc_info()[0]
        hdu_v_list = pyfits.HDUList([hdu_v])
        hdu_v_list.writeto(params.outputfn + '_v.fits', clobber=True)

        f = open(params.outputfn + '_freqlist.txt', 'wb')
        Writer = csv.writer(f, delimiter=' ')
        for i in range(len(fns) * nchan):
            Writer.writerow([str(params.nu[i]), fns[i / nchan]])
        f.close()
        print 'Done!'
        print 'Cleaning up Stokes V temp files...'
        del vcube
        os.remove(vcube_mmfn)

    if options.plot_rmsf:
        plot_rmsf(rms)

    # in case i just want the RMS class and raw data back to e.g. analyze
    # single lines of sight
    if manual:
        return rms, cube

    # dirty image
    dicube = create_memmap_file_and_array(outcube_mmfn,
        (len(params.phi), len(cube[0]), len(cube[0][0])),
        numpy.dtype('complex128'))

    if params.do_clean:
        # To store a master list of clean components for the entire cube
        cclist = list()
        
        rescube = create_memmap_file_and_array(rescube_mmfn,
            (len(params.phi), len(cube[0]), len(cube[0][0])),
            numpy.dtype('complex128'))
            
        cleancube = create_memmap_file_and_array(cleancube_mmfn,
            (len(params.phi), len(cube[0]), len(cube[0][0])),
            numpy.dtype('complex128'))

    print 'Performing synthesis...'
    progress(20, 0)

    if params.do_clean:
        # initialize the CLEAN class once, reuse for each LOS
        # In doing so, the CLEAN beam convolution kernel is only computed once
        rmc = R.RMClean(rms, params.niter, params.gain, params.cutoff)

    for indx in range(decsz[1] - decsz[0]):
        for jndx in range(rasz[1] - rasz[0]):
            los = cube[:, indx, jndx]

            if params.do_clean:
                rmc.reset()
                rmc.perform_clean(los)
                rmc.restore_clean_map()
                cleancube[:, indx, jndx] = rmc.clean_map.copy()
                rescube[:, indx, jndx] = rmc.residual_map.copy()
                dicube[:, indx, jndx] = rmc.dirty_image.copy()
                for kndx in range(len(rmc.cc_phi_list)):
                    cclist.append([rmc.cc_phi_list[kndx][0], indx, jndx,
                        rmc.cc_val_list[kndx].real,
                        rmc.cc_val_list[kndx].imag])
            else:
                dicube[:, indx, jndx] = rms.compute_dirty_image(los)
        pcent = 100. * (indx + 1.) * (jndx + 1.) / (rasz[1] - rasz[0]) /\
             (decsz[1] - decsz[0])
        progress(20, pcent)
      
    print '\n'  
    print "The fitted FWHM of the clean beam is " +str(round(rmc.sdev,2)) + " rad/m^2"
    print '\n'

    print 'RM synthesis done!  Writing out FITS files...'
    write_output_files(dicube, params, thead, 'di')
    if params.do_clean:
        write_output_files(rescube, params, thead, 'residual')
        write_output_files(cleancube, params, thead, 'clean')
<<<<<<< HEAD
        print 'Writing out CC list...'
=======
        #print 'Writing out CC list...'
>>>>>>> 2b220fef
        # TODO: need to make this usable!
        #   it doesn't work right now because there are just way too many CCs

        #write_cc_list(cclist, params.outputfn+"_cc.txt")

    print 'Cleaning up temp files...'
    del dicube
    del cube
    if params.do_clean:
        del cleancube
        del rescube
    os.remove(incube_mmfn)
    os.remove(outcube_mmfn)
    os.remove(cleancube_mmfn)
    os.remove(rescube_mmfn)

    print 'Done!'


def write_cc_list(cclist, fn):
    """ Pass a RMClean object that contains a cc list and write it to file."""

    cclist_redux = list()
    # Add up all of the components that are at the same location.
    while len(cclist) > 0:
        entry = cclist.pop(0)
        # savetxt will not write the entire complex number, so i need to
        # store the real and imag parts separately.
#        entry = [entry[0], entry[1], entry[2], entry[3].real, entry[3].imag]

        # contains the indices of ccs that are at the same spot
        indices = list()
        for i in range(len(cclist)):
            if cclist[i][0] == entry[0] and cclist[i][1] == entry[1] and \
                cclist[i][2] == entry[2]:
                    indices.append(i)

        while len(indices) > 0:
            indx = indices.pop()
            dup = cclist.pop(indx)
            if dup[0] == entry[0] and dup[1] == entry[1] and \
                dup[2] == entry[2]:
                    entry[3] += dup[3]
                    entry[4] += dup[4]
            else:
                raise Exception('Problem when writing the cclist!')

        cclist_redux.append(entry)
    f = open(fn, 'w')
    numpy.savetxt(f, cclist_redux)
    f.close()


def plot_rmsf(rms):
    """
    """

    pylab.plot(rms.rmsf_phi, abs(rms.rmsf))
    pylab.title('RMSF')
    pylab.xlabel('$\phi$ (rad/m/m)')
    pylab.show()


def write_output_files(cube, params, inhead, typename):
    """
    """

    hdu_q = pyfits.PrimaryHDU(cube.real)
    try:
        generate_header(hdu_q, inhead, params)
    except:
        print "Warning: There was a problem generating the header, no " + \
            "header information stored!"
        print "Unexpected error:", sys.exc_info()[0]
    hdu_q_list = pyfits.HDUList([hdu_q])
    hdu_q_list.writeto(params.outputfn + '_' + typename +  '_q.fits', clobber=True)

    hdu_main = pyfits.PrimaryHDU(cube.imag)
    try:
        generate_header(hdu_main, inhead, params)
    except:
        print "Warning: There was a problem generating the header, no " + \
            "header information stored!"
        print "Unexpected error:", sys.exc_info()[0]
    hdu_list = pyfits.HDUList([hdu_main])
    hdu_list.writeto(params.outputfn + '_' + typename + '_u.fits', clobber=True)

    hdu_p = pyfits.PrimaryHDU(abs(cube))
    try:
        generate_header(hdu_p, inhead, params)
    except:
        print "Warning: There was a problem generating the header, no " + \
            "header information stored!"
        print "Unexpected error:", sys.exc_info()[0]
    hdu_p_list = pyfits.HDUList([hdu_p])
    hdu_p_list.writeto(params.outputfn + '_' + typename + '_p.fits', clobber=True)


def generate_v_header(hdu, inhead, params):
    """
    """

    today = datetime.datetime.today()

    hdu.header = inhead.copy()

    hdu.header.update('ORIGIN', 'rmsynthesis.py', 'Origin of the data set')
    hdu.header.update('DATE', str(today), 'Date when the file was created')
    hdu.header.update('NAXIS', 3,
                      'Number of axes in the data array, must be 3')
    hdu.header.update('NAXIS3', params.nu.size, 'Length of the Frequency axis')
    # In FITS, the first pixel is 1, not 0!!!
    hdu.header.update('CRPIX3', 1, 'Reference pixel')
    hdu.header.update('CRVAL3', params.nu[0])
    hdu.header.update('CDELT3', params.dnu)
    hdu.header.add_history('RMSYNTH: Stokes V cube generated by ' +
                           'rmsynthesis.py version ' +
                           str(VERSION) + '.')
    hdu.header.add_history('   WARNING! The frequency axis is not linear. ' +
                           'Look in the')
    hdu.header.add_history('   accompanying _freqlist.txt file for ' +
                           'frequency axis information')

    cpix_ra = (params.ra_lim[1] - params.ra_lim[0]) / 2. + 1.
    cpix_dec = (params.dec_lim[1] - params.dec_lim[0]) / 2. + 1.

    cpix_ra_old = hdu.header['CRPIX1'] - params.ra_lim[0] - 1
    cpix_dec_old = hdu.header['CRPIX2'] - params.dec_lim[0] - 1

    crval_ra = hdu.header['CRVAL1'] + \
        (cpix_ra - cpix_ra_old) * hdu.header['CDELT1']
    crval_dec = hdu.header['CRVAL2'] + \
        (cpix_dec - cpix_dec_old) * hdu.header['CDELT2']

    hdu.header.update('NAXIS1', params.ra_lim[1] - params.ra_lim[0])
    hdu.header.update('CRVAL1', crval_ra)
    hdu.header.update('CRPIX1', cpix_ra)
    hdu.header.update('NAXIS2', params.dec_lim[1] - params.dec_lim[0])
    hdu.header.update('CRVAL2', crval_dec)
    hdu.header.update('CRPIX2', cpix_dec)

    hdu.header.__delitem__('NAXIS4')
    hdu.header.__delitem__('CTYPE4')
    hdu.header.__delitem__('CRVAL4')
    hdu.header.__delitem__('CRPIX4')
    hdu.header.__delitem__('CDELT4')
    hdu.header.__delitem__('CUNIT4')


def generate_header(hdu, inhead, params):
    """
    """

    today = datetime.datetime.today()
    hdu.header = inhead.copy()

    hdu.header.update('ORIGIN', 'rmsynthesis.py', 'Origin of the data set')
    hdu.header.update('DATE', str(today), 'Date when the file was created')
    hdu.header.update('NAXIS', 3,
                      'Number of axes in the data array, must be 3')
    hdu.header.update('NAXIS3', params.nphi,
                      'Length of the Faraday depth axis')
    hdu.header.update('CTYPE3', 'Phi', 'Axis type')
    hdu.header.update('CUNIT3', 'rad/m/m', 'Axis units')
    # In FITS, the first pixel is 1, not 0!!!
    hdu.header.update('CRPIX3', 1, 'Reference pixel')
    hdu.header.update('CRVAL3', params.phi_min, 'Reference value')
    hdu.header.update('CDELT3', params.dphi, 'Size of pixel bin')

    cpix_ra = (params.ra_lim[1] - params.ra_lim[0]) / 2. + 1.
    cpix_dec = (params.dec_lim[1] - params.dec_lim[0]) / 2. + 1.

    cpix_ra_old = hdu.header['CRPIX1'] - params.ra_lim[0]
    cpix_dec_old = hdu.header['CRPIX2'] - params.dec_lim[0]

    crval_ra = hdu.header['CRVAL1'] + \
        (cpix_ra - cpix_ra_old) * hdu.header['CDELT1']
    crval_dec = hdu.header['CRVAL2'] + \
        (cpix_dec - cpix_dec_old) * hdu.header['CDELT2']

    hdu.header.update('CRVAL1', crval_ra)
    hdu.header.update('CRPIX1', cpix_ra)
    hdu.header.update('NAXIS1', params.ra_lim[1] - params.ra_lim[0])
    hdu.header.update('CRVAL2', crval_dec)
    hdu.header.update('CRPIX2', cpix_dec)
    hdu.header.update('NAXIS2', params.dec_lim[1] - params.dec_lim[0])

    C2 = 8.98755179e16
    nus = numpy.sort(params.nu)
    dnu = params.dnu
    delta_l2 = C2 * (nus[0] ** (-2) - nus[len(nus) - 1] ** (-2))
    l2min = 0.5 * C2 * ((nus[len(nus) - 1] + dnu) ** (-2)
                        + (nus[len(nus) - 1] - dnu) ** (-2))

    rmsf = 2. * math.sqrt(3) / delta_l2
    maxscale = numpy.pi / l2min

    hdu.header.update('TFFWHM', round(rmsf,2), 'Theoretical FWHM of the RMSF ' +
        ', rad/m/m')
    hdu.header.update('MAXSCL', round(maxscale,2), 'Maximum scale in ' +
        'Faraday depth rad/m/m')

    hdu.header.add_history('RMSYNTH: RM Synthesis performed by ' +
                           'rmsynthesis.py version ' + str(VERSION) + '.')
    if params.do_clean:
        hdu.header.add_history('   RM Clean performed. niter=' +
                               str(params.niter) +
                               ', gain=' + str(params.gain) + ', cutoff=' +
                               str(params.cutoff))
    else:
        hdu.header.add_history('   No RM Clean performed.')
    hdu.header.add_history('   See the accompanying _rmsf.txt for ' +
                           'RMSF information.')

    hdu.header.__delitem__('NAXIS4')
    hdu.header.__delitem__('CTYPE4')
    hdu.header.__delitem__('CRVAL4')
    hdu.header.__delitem__('CRPIX4')
    hdu.header.__delitem__('CDELT4')
    hdu.header.__delitem__('CUNIT4')


def create_memmap_file_and_array(fn, SHAPE, DTYPE):
    """
    Creates an empty numpy memmap array and the associated file on disk.
    """

    if numpy.isscalar(SHAPE):
        npix = SHAPE
    else:
        npix = 1
        for i in range(len(SHAPE)):
            npix = npix * SHAPE[i]

    with open(fn, 'wb') as f:
        # OPEN THE FILE, SKIP TO THE END, AND WRITE A 0
        # Quickly creates an empty file on disk.
        f.seek(npix * DTYPE.itemsize - 1)
        f.write('\x00')

    m = numpy.memmap(fn, dtype=DTYPE, shape=SHAPE)

    return m


def parse_input_file(infile):
    """ parse the parameter file.  Does not handle weights yet."""

    params = Params()

    reader = csv.reader(open(infile, 'rb'), delimiter=" ",
                        skipinitialspace=True)
    parset = dict()

    for row in reader:
        if len(row) != 0 and row[0] != '%':
            parset[row[0]] = row[1]

    params.cutoff = float(parset['cutoff'])
    params.dec_lim = [int(parset['dec_min']), int(parset['dec_max'])]
    params.ra_lim = [int(parset['ra_min']), int(parset['ra_max'])]

    params.phi_min = float(parset['phi_min'])
    params.nphi = int(parset['nphi'])
    params.dphi = float(parset['dphi'])
    temp = numpy.arange(params.nphi)
    params.phi = params.phi_min + temp * params.dphi

    if parset['do_clean'].lower() == 'false':
        params.do_clean = False
    else:
        params.do_clean = True

    params.gain = float(parset['gain'])
    params.niter = int(parset['niter'])
    params.outputfn = parset['outputfn']
    params.input_dir = parset['input_dir']

    if 'do_weight' in parset:
        params.weight = numpy.loadtxt(params.input_dir + parset['do_weight'])
        print 'Non-trivial weights enabled! Loaded from ' + parset['do_weight']

    return params

if __name__ == '__main__':
    """ Handle all parsing here if started from the command line"""

    parser = OptionParser(usage="%prog <input parameter file>",
                          version="%prog " + VERSION)
    parser.add_option("-p", "--plot_rmsf", action="store_true",
                      dest="plot_rmsf",
                      help="Plot the RMSF as soon as it is computed.",
                      default=False)
    parser.add_option("-V", "--stokes_v", action="store_true",
                      dest="stokes_v",
                      help="Produce a Stokes V cube after reading the " +
                          "fits files.",
                      default=False)
    parser.add_option("-s", "--separate_stokes", action="store_true",
                      dest="separate_stokes",
                      help="Indicate that the Stokes Q and U input images " +
                          "are stored in separate FITS files.",
                      default=False)
    parser.add_option("-f", "--freq_last", action="store_true",
                      dest="freq_last", help="Indicate that NAXIS4 is the " +
                          "frequency axis.",
                      default=False)
    parser.add_option("-r", "--rest_freq", action="store_true",
                      dest="rest_freq", help="Indicate that the frequency " +
                          "for an image is " +
                      "given in the RESTFREQ header keyword.", default=False)

    (options, args) = parser.parse_args()

    if len(args) != 1:
        parser.error("Incorrect number of arguments")

    print "rmsynthesis.py ver. " + VERSION
    print "Written by Michael Bell"
    print ""
    print "Parsing parameter file..."
    params = parse_input_file(args[0])

    rmsynthesis(params, options)<|MERGE_RESOLUTION|>--- conflicted
+++ resolved
@@ -421,17 +421,10 @@
     print "\n"
     
     print "The maximum theroretical resolution for the given" +\
-<<<<<<< HEAD
-        " set of parameters is " +str(res) + " rad/m^2"
-    
-    print "The maximum observable scale for the given set of parameters" +\
-        " is " +str(maxscale) + " rad/m^2" 
-=======
         " set of parameters is " +str(round(res)) + " rad/m^2"
     
     print "The maximum observable scale for the given set of parameters" +\
         " is " +str(round(maxscale)) + " rad/m^2" 
->>>>>>> 2b220fef
     print "\n"
 
     # initialize the RMSynth class that does all the work
@@ -530,11 +523,7 @@
     if params.do_clean:
         write_output_files(rescube, params, thead, 'residual')
         write_output_files(cleancube, params, thead, 'clean')
-<<<<<<< HEAD
-        print 'Writing out CC list...'
-=======
         #print 'Writing out CC list...'
->>>>>>> 2b220fef
         # TODO: need to make this usable!
         #   it doesn't work right now because there are just way too many CCs
 
